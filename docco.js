// Docco Next
// =====
// [Docco Next](https://github.com/mobily-enterprises/docco-next) facilitates
// [literate programming](https://en.wikipedia.org/wiki/Literate_programming)
// in several languages. It's written in modern Javascript, and runs in Node.
//
// See the [generated documentation as HTML](https://mobily-enterprises.github.io/docco-next/)
//
// Install and use
// ---------------
// To use Docco Next run `npm install -g @duplotech/docco-next` and run it passing it a list of files
// (e.g. `docco src/*js`)
//
// By default, every file will be converted into formatted HTML and will be placed in the
// default destination directory (`docs` by default). It's also possible to
// convert files to Markdown, rather than HTML. Note that files will
// retain their original names and will change their extension to `html`.
//
// Is it literate programming?
// ---------------------------
// Formally speaking, literate programs put documentation strictly first.
//
// In simple words, a literate file will look like a Markdown file, and its
// code is whichever Markdown code is included in the file.
// This means that anything that is not Markdown code (and is therefore indented in) is
// considered documentation, and programs are organised so that the documentation
// actually makes sense.
//
// A notable example is CoffeeScript, which supports .litcoffee files natively.
//
// However, not many languages support literate programming. Most languages will
// need a proprocessor, for example to convert the `.js.md` file into `.js`.
// [lit](https://github.com/vijithassar/lit) is one of such tools. In Node, you
// can use Rich Harris's [lit-node](https://github.com/Rich-Harris/lit-node)
// to require .md files directly.
//
// Docco Next works with normal source code (such as `.js` or `.c`) as well as literate
// source code (such as literate CoffeeScript, `.litcoffee`, or `.js.md`).
//
// With pure literate style, all you have to do is add the .md extension to your
// source file.
//
// When processing source files (such as `.js` or `.c`), one line comments are considered
// documentation and are parsed using Markdown. The code (that is, anything that is
// not a one-line comment)  is processed by [Shiki](https://shiki.matsu.io/).
//
// In both cases, the end result is a set of HTML pages with your documentation.
//
// Similar projects
// ------------------
// Here is a list of _active_ projects which achieve similar goals:
//
// * [Docco](https://github.com/jashkenas/docco) by Jeremy Ashkenas (the same
// wise author of Underscore and Backbone). The program that
// inspired many others (including me) to use literate programming techniques and
// implement code that facilitates it
//
// * [pycco](https://github.com/pycco-docs/pycco) by Nick Fitzgerald. A Python
// implementation of literate programming
//
// * [Marginalia](https://github.com/gdeer81/marginalia) by Gary Deer. A **Clojure**
// implementation of literate programing. The project was originally started by Michael Fogus.
//
// This file is the full source code of Docco Next, and it explains how it works in
// pure literate style.
//
// Required files and starting configuration
// -----------------------------------------
// The following libraries are required by Docco Next:
// * `ejs`. Used to convert the layout master file into HTML
// * `globby`. Used to [glob](https://en.wikipedia.org/wiki/Glob_(programming)) for filenames when the shell doesn't otherwise support this
// * `fs-extra`. Used for all I/O operations
// * `marked`. Used to convert Markdown into HTML
// * `commander`. Used to interpret command line parameters
// * `shiki`. Used to highlight source code
//
// In Javascript terms, this becomes:
const path = require('path')
const ejs = require('ejs')
const globby = require('globby')
const fs = require('fs-extra')
const marked = require('marked').marked
const commander = require('commander')
const shiki = require('shiki')

// On startup, the `version` variable is worked out straight from the `package.json`
// file, which is loaded using `require`
const pkg = require('./package.json')
const version = pkg.version

// Docco Next manages several languages, stored in `layouts/languages.json`.
// Users can add more languages if desired. However, the list of default languages
// (and their relevant information) is stored in `layouts/languages.json`
const defaultLanguages = require('./layouts/languages.json')

// By default, `marked` is run with very basic options (basically, just turning
// `smartypants` on). Users can add more options, but this is the starting point
const defaultMarkedOptions = { smartypants: true }

// Configuration
// ---------------
// The `run` function is the entry point of the script when it's run by the
// command line (that is, it's not being used as a library).
// The `docco` command in `bin` simply runs `require('../docco.js').run()`.
//
// The package `commander` will be used to parse command-line parameters.
// Commander will generate a configuration object based on how it's configured
// using its `option` method.
//
// For example the line:
//
//     .option('-L, --languages [file]', 'use a custom languages.json')
//
// Means that if Docco Next is run with `--languages ./some/file.json`, the config
// object will include `{ languages: "./some/file.json"}`.
//
// Commander also provides the handy `helpInformation()` method, which will print
// out how the command is used.
//
// This is the full set of options available in Docco Next:
async function run (args = process.argv) {
  commander
    .name('docco')
    .version(version)
    .usage('[options] files')
    .option('-L, --languages [file]', 'use a custom languages.json')
    .option(
      '-l, --layout [name]',
      'choose a layout (default, parallel or classic)'
    )
    .option('-s, --shiki-theme [shikiTheme]', 'choose a shiki theme')
    .option('-o, --output [path]', 'output to a given folder')
    .option('-c, --css [file]', 'use a custom css file')
    .option('-p, --plugin [file]', 'use a custom plugin file')
    .option('-t, --template [file]', 'use a custom .ejs template')
    .option(
      '-e, --inputExtension [ext]',
      'assume a file extension for all inputs'
    )
    .option('-m, --marked [file]', 'use custom marked options')
    .option(
      '-x, --outputExtension [ext]',
      'set default file extension for all outputs'
    )
    .parse(args)
  if (commander.args.length) {
    const config = { ...commander.opts(), args: commander.args }
    await cmdLineNormalise(config)
    configure(config)
    await cmdLineSanityCheck(config)

    await documentAll(config)
  } else {
    return console.log(commander.helpInformation())
  }
}

// Three configuration functions are called:
//
// * `cmdLineNormalise()` -- expands some command line options to objects
// * `configure()` -- enriches configuration options with full paths etc.
// * `cmdLineSanityCheck()` -- checks that files and folders actually exist.
//
// Here is an explanation of what each one does, followed by their source code.
//
// ### **Step 1: `cmdLineNormalise()`**
//
// It's important to understand that Docco Next can be used as a library as well as
// a command line program.
// Two of the command line options, `marked` and `languages`, are external JSON
// files. When used as a library, Docco Next will expect `marked` and `languages` to be
// objects. However, when run as a command line program, those options will
// contain a string with a (JSON) file name instead.
//
// The `cmdLineNormalise()` function is used to convert those strings into
// Javascript objects which will depend on the contents of the corresponding
// JSON files
// The fuction also assigns `config.args` (which is the list of files to be
// converted) to `config.sources`.
//
// To sum up: when using Docco Next as a library, `config.languages` and `config.maked`
// will need to be objects. However, from the command line, they will be the paths of
// JSON files, and will be converted to objects by `cmdLineNormalise()`, which
// reads:

async function cmdLineNormalise (config) {
  if (config.languages) {
    if (!(await fileExists(config.languages))) {
      console.error('Languages file not found:', config.languages)
      process.exit(5)
    }
    const languages = await fs.readFile(config.languages)
    config.languages = JSON.parse(languages)
  }

  if (config.plugin) {
    if (!(await fileExists(config.plugin))) {
      console.error('Plugin file not found:', config.plugin)
      process.exit(5)
    }
    config.plugin = require(path.join(process.cwd(), config.plugin))
  } else {
    config.plugin = {}
  }

  if (!config.outputExtension) config.outputExtension = 'html'

  if (config.marked) {
    if (!(await fileExists(config.marked))) {
      console.error('Marked file not found:', config.marked)
      process.exit(6)
    }
    const marked = await fs.readFile(config.marked)
    config.marked = JSON.parse(marked)
  }

  config.sources = await globby(config.args)
}

// ### **Step 2: `configure()`**

// This function is different to the other two `cmdLineNormalise()` and
// `cmdLineSanityCheck()`: rather than being a command line-only normalisation
// function, it's actually a function that is run _every time_ an API call is
// invoked. (Note that once it's run once, it sets the `config.configured`
// property in the `config` object, and will check this property so that it will
// ever do anything only the first time it's invoked)
//
// This function is responsible to set sane defaults in the `config` property,
// so that each function doesn't need to worry with wasteful checking.
//
// For example `config.output` will be set as `docs` by default.
//
// Also, for passed properties such as `languages` or `marked`, this function
// makes sure that the passed options are _added_ to sane defaults. For example
// by passing the `marked` property in the config object, this function makes
// sure that the default `smartypants: true` is on, and any configuration
// options are added on _top_ of what the user has passed. Or, that the
// config.languages contains the used-defined languages, _as well as_ the
// default ones.
//
// This function also sets some indirect configuration options that are not meant
// to be passed by the developer, but that are a result of the configuration.
//
// Finally, this function also makes sure that the passed config makes sense:
// `config.sources` is scanned and any source with an unknown language (that is,
// a language not in the `languages` array) is filtered out (with a warning).
//
// You can see this function as insurance that there is a solid, valid `config`
// object that every call can use. This is why every single function that uses
// `config` will call `configure` first.

function configure (config) {
  if (config.configured) return
  config.configured = true

  config.output = config.output || 'docs'

  config.languages = properObjectWithKeys(config.languages)
    ? { ...defaultLanguages, ...config.languages }
    : defaultLanguages

  config.marked = properObjectWithKeys(config.marked)
    ? { ...defaultMarkedOptions, ...config.marked }
    : defaultMarkedOptions

  config.layout = config.layout || 'default'
  if (config.layout.match(/^[a-zA-Z0-9]+$/)) {
    config.layout = path.join(__dirname, 'layouts', config.layout)
  }

  if (!config.css) config.css = path.join(config.layout, 'docco.css')

  config.public = path.join(config.layout, 'public')

  if (!config.template) {
    config.template = path.join(config.layout, 'docco.ejs')
  }

  config.sources = config.sources || {}

  config.sources = config.sources.filter((source) => {
    const there = getLanguage(source, config)
    if (!there) {
      console.warn(
        `docco: file not processed, language not supported: (${path.basename(
          source
        )})`
      )
    }
    return there
  })
}

// ### **Step 3: `cmdLineSanityCheck()`**

// The `cmdLineSanityCheck()` is a command line-only function, which
// is used to make sure that paths specified in the `config` object
// have corresponding files or directories.
//
// For example `config.output` represents the directory where all output files
// will be written. If that directory doesn't exist, Docco Next (as run from the command
// line) will refuse to work.
// The same applies to `config.layout` (the path to the layout, which is effectively
// the "theme" used), `config.css` (the alternative CSS file used), and all files
// specified in the `sources` array.
//
async function cmdLineSanityCheck (config) {
  if (config.output && !(await dirExists(config.output))) {
    console.error('Output directory not found:', config.output)
    process.exit(1)
  }
  if (config.layout && !(await dirExists(config.layout))) {
    console.error('Layout directory not found:', config.layout)
    process.exit(2)
  }

  /*
  if (config.css && !await fileExists(config.css)) {
    console.error('CSS file not found:', config.css)
    process.exit(3)
  }
  */

  if (config.sources) {
    for (const source of config.sources) {
      if (source && !(await fileExists(source))) {
        console.error('source file not found:', source)
        process.exit(5)
      }
    }
  }
}

// Going through each file via documentOne() and documentAll()
// -----------------------------------------------------------
// Up to this point, it's all been about preparing the ground for the program
// to run: processing of command line options, sanitising the configuration object,
// and so on.
//
// It's time to get to the actual work: scanning the `sources` array, and actually
// get the documentation create and copied, which happens thanks to the
// calls `documentAll()` and `documentOne()`.
//
// First of all, some important file-related utility functions are created -- some
// of them are very generic, while some others are very specific to Docco Next.
//
// The functions are:
//
// * `dirExists()` -- checks if a directory exists
// * `fileExists()` -- checks if a file exists
// * `finalPath()` -- works out the final path of a file, depeding of `config.output`
//   and allowing a change of extension
// * `copyAsset()` -- copies a file or a directory into `config.output`, preserving
//   the path relative to the destination. So `some/other/file.html` will be copied
//   to `docs/some/other/file.html`
// * `write()` -- simply writes a file to its destination
//
// There are also some utility functions that are not file-related:
//
// * `properObjectWithKeys()` -- returns `true` if the passed variable
//   is an proper (not-null) object that is not empty
// * `getLanguage(source, config)` - TODO: explain what it actually does

// Here is the code for those functions:

async function dirExists (dir) {
  if (await fs.pathExists(dir)) {
    const stat = await fs.lstat(dir)
    return stat.isDirectory()
  }
  return false
}

async function fileExists (dir) {
  if (await fs.pathExists(dir)) {
    const stat = await fs.lstat(dir)
    return stat.isFile() || stat.isSymbolicLink()
  }
  return false
}

function finalPath (source, config) {
  const ext = config.outputExtension
  return path.join(
    config.output,
    path.dirname(source),
    path.basename(source, path.extname(source)) + '.' + ext
  )
}

async function copyAsset (file, type, config = {}) {
  configure(config)
  if (!file) return
  if (type === 'file' && !(await fileExists(file))) return
  if (type === 'directory' && !(await dirExists(file))) return
  return fs.copy(file, path.join(config.output, path.basename(file)))
}

async function write (source, path, contents) {
  console.log(`docco: ${source} -> ${path}`)
  await fs.outputFile(path, contents)
}

function properObjectWithKeys (o) {
  return typeof o === 'object' && o !== null && Object.keys(o).length
}

function getLanguage (source, config = {}) {
  configure(config)

  let codeExt, codeLang, lang

  const ext =
    config.inputExtension || path.extname(source) || path.basename(source)
  lang = config.languages[ext]
  if (!lang) return
  if (lang.name === 'markdown') {
    codeExt = path.extname(path.basename(source, ext))
    if (codeExt) {
      codeLang = config.languages[codeExt]
      if (codeLang) {
        lang = { ...codeLang, literate: true }
      }
    }
  }
  /* Add commentMatcher */
  lang.commentMatcher = RegExp(`^\\s*${lang.symbol}\\s?`)
  /* Add commentFilter */
  /* Ignore [hashbangs](http://en.wikipedia.org/wiki/Shebang_%28Unix%29) and interpolations... */
  lang.commentFilter = /(^#![/]|^\s*#\{)/

  return lang
}

// Now that everything _really is_ ready, it's time to (finally!) go through
// the `source` array and run `documentOne()` on each one of them. Also,
// if the sources are being converted to HTML, the `css` file and the `public` directory
// for that layout are copied over using the `copyAsset` utility function
//
// Note that `configure()` is run. Since `configure()` only ever does anything
// the first time it's run, and since it was already run in the `run()` function,
// it may seem superfluous to run it again. However, keep in mind that
// Docco Next exports an API. So, every call that receives `config` will always
// run `configure(config)` to make sure that sane defaults are set.

async function documentAll (config = {}) {
  configure(config)
  await fs.mkdirs(config.output)

  for (const source of config.sources) {
    await documentOne(source, config)
  }

  await copyAsset(config.css, 'file', config)
  await copyAsset(config.public, 'directory', config)
}

// `documentOne` is the centrepiece of the program: it uses the important
// parsing and manipulation functions (which are also available as API) to
// write the HTML file to the specified output path (`docs` by default)
// This function will:
//
// * Read a file
// * figures out which language it's written in
// * If a language is literate (see: `.litcoffee` or `.md`), convert it to
//   code first using `litToCode()`. This is to ensure that `parse()` (the next
//   call) always receives "normal", runnable code (which is what it expects)
// * Run `parse()` which will parse the file into an array of `sections`, where
//   each element has the properties `docsText` and `codeText`
// * Run `formatAsHtml()` which  returns a formatted, finalised, ready-to-go
//   HTML string based on the array of sections passed
// * Write the file to its destination directory
//
// Here is the source code:

async function documentOne (source, config = {}) {
  configure(config)
  /* console.log(source) */

  const buffer = await fs.readFile(source)
  let lines = buffer.toString().split('\n')
  const path = finalPath(source, config)

  config.lang = getLanguage(source, config)
  if (!config.lang) {
    console.warn(
      `docco: file not processed, language not supported: (${path.basename(
        source
      )})`
    )
    return
  }
  if (config.lang.literate) {
    lines = litToCode(lines, config)
  }
  const sections = parse(source, lines, config)

  const result = await formatAsHtml(source, sections, config)

  await write(source, path, result)
}

// The actual parsing and manipulation
// -------------------------------------
//
// As explained above, `documentOne()` is Docco Next's centrepiece, calling
// `litToCode()`, `parse()`, `formatAsHtml`, and finally `write()`.
//
// These functions are indeed the core functionalities of Docco Next.
//
// ## litToCode()
//
// This function takes literal code and returns "proper" source code that is
// ready to be executed. It does this by simply de-intending Markdown-indented
// code, and adding a comment marker to any other line. So, for example:
//
//     This is a literate .md file that contains code. This is the full
//     extent of the program:
//
//         console.log("Hello world!")
//
//     This is it!
//
// Is transformed into actually executable code:
//
//     # This is a literate .md file that contains code. This is the full
//     # extent of the program:
//
//     console.log("Hello world!")
//
//     # This is it!
//
// This step will only be taken in cases where the input file is
// literate code, which is true for those languages in `languages.json` where
// the flag `literate` is set to true, _or_ when the file is
// for example `something.js.md` -- that is, a Markdown file that
// contains Javascript

function litToCode (lines, config) {
  configure(config)

  const lang = config.lang
  const retLines = []
  const markdownIndented = /^([ ]{4}|[ ]{0,3}\t)/
  let inCode = lines[0] && markdownIndented.exec(lines[0])

  /** Remembering that a source code line are those without leading "   ":
   * add a comment marker at the beginning of each non-code line
   * Take out the leading "    " from every code line
   **/
  for (const [i, line] of lines.entries()) {
    /**
      Empty lines are a special case:
        - in code, they must stay blank.
        - In doc, they myst include the comment marker
    **/
    const emptyLine = /^\s*$/.test(line)
    /* Non-empty lines are added depending on them being code or doc. */
    if (!emptyLine) {
      inCode = markdownIndented.exec(line)
      retLines[i] = inCode
        ? line.slice(inCode[0].length)
        : lang.symbol + ' ' + line
      /* The concept of "empty" changes whether we are in code or not */
    } else {
      retLines[i] = inCode ? '' : lang.symbol
    }
  }
  return retLines
}

// ## parse()
//
// This function takes a string representing the source code, and returns
// an array of `sections`. Each section has two properties: `docsText` (the
// documentation text, formatted with Markdown) and `codeText` (the code
// displayed underneath the text in `docsText`).
//
// Basically, each "section" is made up of two chunks: one formatted as
// Markdown, _followed_ by a piece of code.
//
// There are two main cases: one for non-empty lines, and one for empty lines.
//
// Non-empty lines can be either "comments" (which will end up in `docsText`) or
// code (which will end up in `codeText`). It's crucial to understand that
// the flow works by adding comment lines to `docsText`, then (once a code line
// is found) adding code lines to `codeText`, and when a comment line is
// found again a new section is created, the two variables are reset, and everythig
// starts again.
//
// In more technical terms, the flow starts with empty `docsText` and
// `codeText`; the function will append comment lines to `docsText` (with
// `codeText` being empty) until a code line is encountered.
// At that point it will append to `codeText`; however, when the next
// comment line (destined to `docsText`) is encountered, since `codeText` is
// _not_ empty, a new section containing `docsText` and `codeText` is created
// and both those variables are cleared; the commented line that triggered the
// new section is then added to `docsText` (with a now empty `codeText`),
// and everything starts again. Basically, in the flow _you know if you are in the
// middle of code if `codeText` is empty_.
//
// Empty lines are... empty, both for doc and code. To know where to add
// the empty line (`codeText` or `docsText`), the same assumption as above is
// used: if there is anything in `codeText`, it means that the parser is
// in the middle of a code section, and therefore the empty line will be
// added to that code section.
function parse (source, lines, config = {}) {
  let codeText, docsText
  const sections = []

  configure(config)

  const lang = config.lang
  docsText = codeText = ''
  let lineNumber = 0
  let startLineNumber = 1
  for (let line of lines) {
    lineNumber++
    /* If the line is not empty, it will either go in the code section */
    /* or the docs section, depending on whether the comment character was */
    /* found at the beginning of the line */
    if (line) {
      /* Case #1: it's a "comment" */
      /*  Text will go in docsText as documentation */
      if (line.match(lang.commentMatcher) && !line.match(lang.commentFilter)) {
        /*
          DETOUR: If there is code in codeText already, close off that section
          the section by pushing it into `sections` and zeroing
         `docsText` and `codeText`
        */
        if (codeText) {
          sections.push({ docsText, codeText, startLineNumber })
          docsText = codeText = ''
        }

        /* Add the line to the documentation (docsText) taking out the leading */
        /* comment marker */
        if (lang.symbol) {
          line = line.replace(lang.commentMatcher, '')
        }
        docsText += line + '\n'

        /* If the line was a new markdown section (`===`,  `---` or `##`), */
        /* close off that section */
        if (/^(---+|===+|#+.*)$/.test(line)) {
          sections.push({ docsText, codeText })
          docsText = codeText = ''
        }
        /* Case #2: it's not a comment */
        /* Note that from this moment on `codeText` is no longer empty, */
        /* which means that the next comment line (destined to docsText) will */
        /* trigger a new section */
      } else {
        if (codeText === '') {
          startLineNumber = lineNumber
        }
        codeText += line + '\n'
      }
      /* If it's an empty line, it will go either in the */
      /* code section or in the docs section. */
      /* We know we are in the code section by checking if */
      /* there is any code in codeText yet */
    } else {
      if (codeText) codeText += line + '\n'
      else docsText += line + '\n'
    }
  }
  sections.push({ docsText, codeText, startLineNumber })

  return sections
}

function codeToHtml (highlighter, code, language, lineNumber) {
  const htmlEscapes = {
    '&': '&amp;',
    '<': '&lt;',
    '>': '&gt;',
    '"': '&quot;',
    "'": '&#39;'
  }

  function escapeHtml (html) {
    return html.replace(/[&<>"']/g, (chr) => htmlEscapes[chr])
  }

  const FontStyle = {
    NotSet: -1,
    None: 0,
    Italic: 1,
    Bold: 2,
    Underline: 4
  }

  /* See: https://github.com/shikijs/shiki/blob/f322a2b97470b25b26a4d8c1cf4892b059eb69db/packages/shiki/src/renderer.ts */
  function renderToHtml (lines, options = {}) {
    const bg = options.bg || 'transparent'

    const hasLineNumbers = typeof options.lineNumber === 'number'
    const lineNumber = options.lineNumber || 1

    const numberOfNonEmptyLines = lines.filter((l) => l.length > 0).length
    if (numberOfNonEmptyLines === 0) {
      return ''
    }

    let html = ''

    html += `<pre class="shiki" style="background-color: ${bg}">`
    if (options.langId) {
      html += `<div class="language-id">${options.langId}</div>`
    }
    html +=
      '<code ' +
      (hasLineNumbers ? `style="--line-start-number: ${lineNumber};"` : '') +
      '>'

    lines.forEach((l, idx) => {
      const lineClasses = ['line', l.length > 0 ? undefined : 'empty-line']
        .filter(Boolean)
        .join(' ')
      const currentLineId = `L${lineNumber + idx}`

      html +=
        `<span class="${lineClasses}"` +
        (hasLineNumbers ? ` id="${currentLineId}"` : '') +
        '>'

      l.forEach((token) => {
        const cssDeclarations = [`color: ${token.color || options.fg}`]
        if (token.fontStyle & FontStyle.Italic) {
          cssDeclarations.push('font-style: italic')
        }
        if (token.fontStyle & FontStyle.Bold) {
          cssDeclarations.push('font-weight: bold')
        }
        if (token.fontStyle & FontStyle.Underline) {
          cssDeclarations.push('text-decoration: underline')
        }
        html += `<span style="${cssDeclarations.join('; ')}">${escapeHtml(
          token.content
        )}</span>`
      })
      html += '</span>\n'
    })
    html = html.replace(/\n*$/, '') // Get rid of final new lines
    html += '</code></pre>'

    return html
  }

  const tokens = highlighter.codeToThemedTokens(code, language)

  return renderToHtml(tokens, { lineNumber })
}

// ## formatAsHtml()
//
// This function takes the sections and format them as
// HTML, alternating `docsText` and (Markdown-indented) `codeText`
//
// This function is essentially split into two subfunctions; they are both
// run passing on all of the parameters:
//
// * `formatSections()`
// * `makeHtmlBlob()`
//
// The first one, `formatSections()`, will take the `sections` array; remember:
// each element has two properties, the leading `docsText` and the trailing
// `codeText`. After running `formatSections()`, each element will also have
// `docsHtml` and `codeHtml` (their respective HTML versions). This is done using
// `markdown` for the docs, and `shiki` for the code. If a plugin was
// specified, the filter `plugin.beforeMarked` will be run before feeding the text
// to Marked. This allows users to extend Markdown as neeed.
//
// Since Markdown documentation can _also_ contain code (by indenting 4 spaces),
// the `shiki` option is set for Markdown, instructing it what to do when
// a code block is encountered: obviously, the `shiki` library
// will be used to format it.
//
// The second functtion, `makeHtmlBlob()`, actually creates the final HTML code
// using the formatted sections as a starting point. The conversion is done
// by using the EJS template provided, and passing it important variables:
//
// * `sources` -- it's the list of sources, useful to create table of contents
// * `css` -- it's the path to the CSS file, relative to the processed file.
// * `title` -- the title of the file. If the file starts with a markdown
//   heading, this variable will have the contents of that heading; otherwise,
//   it will have the file name.
// * `firstSectionIsTitle` -- if true, the `title` variable is indeed the first
//   section's markdown heading. Templates can use this information to write
//   the logic around the title.
// * `sections` -- array of the various sections, which include `docsHtml` and `codeHtml`.
//   This array is used by the EJS template to know what the file actually
//   contains
// * `finalPath` and `relativeToThisFile` -- two functions often used together
//   in templates to know how to (HTML) link to another file in sources. For
//   example `relativeToThisFile(finalPath(source))`.
//
// One note about the `_getTemplate()` function. The aim of the function is
// to load the template file, and return an EJS compiler. The file itself
// is memoized, so that calling `_getTemplate()` doesn't result in multiple
// reloading of the same file (since `formatAsHtml()` is potentially called
// multiple times, once for each passed file). Memoization avoids using a
// global variable.
//
async function formatAsHtml (source, sections, config = {}) {
  configure(config)

  const lang = config.lang

  /* Format sections, as HTML (from Markdown) or as highlighted code */
  await formatSections(source, sections, config, lang)

  /* return the HTML blob */
  return makeHtmlBlob(source, sections, config, lang)

  /* Format and highlight the various section of the code, using */
  async function formatSections (source, sections, config = {}, lang) {
    const highlighter = await shiki.getHighlighter({
      theme: config.shikiTheme || 'min-light'
    })

    /* [Markdown](https://github.com/markedjs/marked) and Shiki */
    /* Set options specified by the user, using to `smartypants: true` */
    /* as a starting point */
    marked.setOptions(config.marked)

    /* Code might happen within the markdown documentation as well! If that */
    /* is the case, it will highlight code either using the language specified */
    /* within the Markdown codeblock, or the default language used for the processes */
    /* file */
    marked.setOptions({
      highlight: function (code, language) {
        if (!language) language = lang.name
<<<<<<< HEAD
        if (highlightjs.getLanguage(language)) {
          return highlightjs.highlight(code, { language }).value
        } else {
          console.warn(`${source}: language '${language}' not recognised, code block not highlighted`)
=======

        try {
          return codeToHtml(highlighter, code, language, undefined)
        } catch (error) {
          console.warn(
            `${source}: language '${language}' not recognised, code block not highlighted`
          )
>>>>>>> 93123ff7
          return code
        }
      }
    })

    for (const section of sections) {
<<<<<<< HEAD
      let code = highlightjs.highlight(section.codeText, { language: lang.name }).value
=======
      let code = codeToHtml(
        highlighter,
        section.codeText,
        lang.name,
        section.startLineNumber
      )

>>>>>>> 93123ff7
      code = code.replace(/\s+$/, '')
      if (code !== '') section.codeHtml = `${code}`
      else section.codeHtml = ''
      if (config.plugin.beforeMarked) {
        const newText = await config.plugin.beforeMarked(section.docsText)
        section.docsText = newText
      }
      section.docsHtml = marked(section.docsText)

      if (config.plugin.afterHtml) {
        const newHtml = await config.plugin.afterHtml(section.docsHtml)
        section.docsHtml = newHtml
      }
    }
  }

  /* Once all of the code has finished highlighting, we can **write** the resulting */
  /* documentation file by passing the completed HTML sections into the template, */
  /* and rendering it to the specified output path. */
  async function makeHtmlBlob (source, sections, config = {}) {
    let first

    async function _getTemplate (template) {
      if (formatAsHtml._template) return formatAsHtml._template

      template = (await fs.readFile(template)).toString()
      template = formatAsHtml._template = ejs.compile(template)
      return template
    }

    function relativeToThisFile (file) {
      const from = path.resolve(path.dirname(thisFile))
      const to = path.resolve(path.dirname(file))
      return path.join(path.relative(from, to), path.basename(file))
    }

    function includeText (source) {
      return (s, silentFail) => {
        let contents
        let file
        if (path.isAbsolute(s)) {
          file = s
        } else {
          file = s
        }
        try {
          contents = fs.readFileSync(file)
          return contents
        } catch (e) {
          if (silentFail && e.code === 'ENOENT') return ''
          if (e.code === 'ENOENT') {
            console.error('Could not load included file:', file)
          } else {
            console.log(e)
          }
          process.exit(100)
        }
      }
    }

    const thisFile = finalPath(source, config)

    /* Work out `title`, which will be either the first heading in the */
    /* documentation, or (as a last resort) the file name */
    const firstSection = sections.find((s) => {
      return s.docsText.length > 0
    })
    let lexed
    if (firstSection) {
      lexed = marked.lexer(firstSection.docsText)
      first = lexed[0]
    }
    const maybeTitle = first && first.type === 'heading' && first.depth === 1
    const title = maybeTitle ? first.text : path.basename(source)
    const firstSectionIsTitle = maybeTitle && lexed.length === 1

    /* If the first section is the title, then get rid of it  */
    /* since the title is already being displayed by the template anyway */
    if (firstSectionIsTitle) {
      sections.shift()
    }

    /* The `css` variable will be available in the template as a relative */
    /* link to the CSS file */
    const css = relativeToThisFile(
      path.join(config.output, path.basename(config.css))
    )

    const template = await _getTemplate(config.template)

    /* Make up the HTML based on the template */
    const html = template({
      lang,
      includeText: includeText(source),
      source,
      sources: config.sources,
      css,
      firstSectionIsTitle,
      title,
      sections,
      finalPath: (path) => finalPath(path, config),
      relativeToThisFile,

      hasTitle: firstSectionIsTitle, // compatibility to Docco's original API
      destination: (path) => finalPath(path, config), // compatibility to Docco's original API
      relative: relativeToThisFile // compatibility to Docco's original API
    })
    return html
  }
}

// Public API
// ----------
// These functions are available once the module is `required()`. They are
// self contained and can be used to take Docco Next to different directions.
exports = module.exports = {
  copyAsset,
  run,
  parse,
  formatAsHtml,
  litToCode,
  documentOne,
  documentAll,
  version
}

/*
`rm -rf dir2/*; node --inspect-brk bin/docco  -o dir2 ./doccoOrig.js sub/doccoOrig.js`
`rm -rf dir2/*; node bin/docco  -l default -L /tmp/extras.json -o dir2 ./docco.js
docco: ./docco.js -> dir2/docco.html
*/<|MERGE_RESOLUTION|>--- conflicted
+++ resolved
@@ -8,7 +8,7 @@
 //
 // Install and use
 // ---------------
-// To use Docco Next run `npm install -g @duplotech/docco-next` and run it passing it a list of files
+// To use Docco Next run `npm install -g docco-next` and run it passing it a list of files
 // (e.g. `docco src/*js`)
 //
 // By default, every file will be converted into formatted HTML and will be placed in the
@@ -743,7 +743,7 @@
       })
       html += '</span>\n'
     })
-    html = html.replace(/\n*$/, '') // Get rid of final new lines
+    html = html.replace(/\n*$/, '') /* Get rid of final new lines */
     html += '</code></pre>'
 
     return html
@@ -833,12 +833,6 @@
     marked.setOptions({
       highlight: function (code, language) {
         if (!language) language = lang.name
-<<<<<<< HEAD
-        if (highlightjs.getLanguage(language)) {
-          return highlightjs.highlight(code, { language }).value
-        } else {
-          console.warn(`${source}: language '${language}' not recognised, code block not highlighted`)
-=======
 
         try {
           return codeToHtml(highlighter, code, language, undefined)
@@ -846,16 +840,12 @@
           console.warn(
             `${source}: language '${language}' not recognised, code block not highlighted`
           )
->>>>>>> 93123ff7
           return code
         }
       }
     })
 
     for (const section of sections) {
-<<<<<<< HEAD
-      let code = highlightjs.highlight(section.codeText, { language: lang.name }).value
-=======
       let code = codeToHtml(
         highlighter,
         section.codeText,
@@ -863,7 +853,6 @@
         section.startLineNumber
       )
 
->>>>>>> 93123ff7
       code = code.replace(/\s+$/, '')
       if (code !== '') section.codeHtml = `${code}`
       else section.codeHtml = ''
