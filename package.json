{
  "name": "@duplotech/docco-next",
  "description": "Literate programming parser",
  "keywords": [
    "documentation",
    "generator",
    "literate",
    "literate programming"
  ],
  "scripts": {
    "lint": "eslint --fix docco.js",
    "docs": "bin/docco -o . -l plain -x md './docco.js'; mv docco.md README.md; bin/docco -l parallel -o docs 'docco.js'; mv docs/docco.html docs/index.html"
  },
<<<<<<< HEAD
  "author": "Tony Mobily",
  "version": "0.9.9",
  "license": "GPL-3.0-or-later",
=======
  "contributors": [
    "Tony Mobily",
    "Seb Insua"
  ],
  "version": "0.0.6",
  "license": "GPL3",
>>>>>>> 93123ff7
  "repository": {
    "type": "git",
    "url": "https://github.com/sebinsua/docco-next"
  },
  "engines": {
    "node": ">= 8.0"
  },
  "dependencies": {
<<<<<<< HEAD
    "commander": "^7.x.x",
    "ejs": "^3.x.x",
    "fs-extra": "^10.x.x",
    "highlight.js": "^11.x.x",
    "marked": "^4.x.x"
=======
    "commander": "^8.3.0",
    "ejs": "^2.6.2",
    "fs-extra": "^10.0.0",
    "globby": "^11.0.4",
    "marked": "^3.0.7",
    "shiki": "^0.9.11"
>>>>>>> 93123ff7
  },
  "devDependencies": {
    "eslint": "^8.3.0",
    "eslint-config-standard": "^14.1.1",
    "eslint-plugin-html": "^6.2.0",
    "eslint-plugin-import": "^2.25.3",
    "eslint-plugin-lit": "^1.6.1",
    "eslint-plugin-node": "^10.0.0",
    "eslint-plugin-promise": "^4.3.1",
    "eslint-plugin-standard": "^4.1.0"
  },
  "main": "./docco",
  "bin": {
    "docco": "./bin/docco"
  }
}<|MERGE_RESOLUTION|>--- conflicted
+++ resolved
@@ -11,18 +11,12 @@
     "lint": "eslint --fix docco.js",
     "docs": "bin/docco -o . -l plain -x md './docco.js'; mv docco.md README.md; bin/docco -l parallel -o docs 'docco.js'; mv docs/docco.html docs/index.html"
   },
-<<<<<<< HEAD
-  "author": "Tony Mobily",
-  "version": "0.9.9",
-  "license": "GPL-3.0-or-later",
-=======
   "contributors": [
     "Tony Mobily",
     "Seb Insua"
   ],
-  "version": "0.0.6",
+  "version": "0.9.10",
   "license": "GPL3",
->>>>>>> 93123ff7
   "repository": {
     "type": "git",
     "url": "https://github.com/sebinsua/docco-next"
@@ -31,20 +25,12 @@
     "node": ">= 8.0"
   },
   "dependencies": {
-<<<<<<< HEAD
-    "commander": "^7.x.x",
     "ejs": "^3.x.x",
-    "fs-extra": "^10.x.x",
-    "highlight.js": "^11.x.x",
-    "marked": "^4.x.x"
-=======
+    "marked": "^4.x.x",
     "commander": "^8.3.0",
-    "ejs": "^2.6.2",
     "fs-extra": "^10.0.0",
     "globby": "^11.0.4",
-    "marked": "^3.0.7",
     "shiki": "^0.9.11"
->>>>>>> 93123ff7
   },
   "devDependencies": {
     "eslint": "^8.3.0",
